--- conflicted
+++ resolved
@@ -1,6 +1,5 @@
 import secrets
 from datetime import datetime, timedelta
-
 import jwt
 from django.contrib.auth.validators import UnicodeUsernameValidator, ASCIIUsernameValidator
 from django.db import models
@@ -14,11 +13,7 @@
 from imagekit.models import ProcessedImageField
 from pilkit.processors import ResizeToFill
 from rest_framework.authtoken.models import Token
-<<<<<<< HEAD
-from rest_framework.exceptions import ValidationError, PermissionDenied
-=======
 from rest_framework.exceptions import ValidationError, NotFound, PermissionDenied, AuthenticationFailed
->>>>>>> e651adec
 from django.db.models import Q
 
 from openbook.settings import USERNAME_MAX_LENGTH
@@ -28,13 +23,9 @@
 from openbook_common.utils.model_loaders import get_connection_model, get_circle_model, get_follow_model, \
     get_post_model, get_list_model, get_post_comment_model, get_post_reaction_model, \
     get_emoji_group_model, get_user_invite_model, get_community_model, get_community_invite_model, get_tag_model, \
-<<<<<<< HEAD
-    get_post_report_model, get_report_category_model, get_post_report_comment_model
-=======
     get_post_comment_notification_model, get_follow_notification_model, get_connection_confirmed_notification_model, \
     get_connection_request_notification_model, get_post_reaction_notification_model, get_device_model, \
-    get_post_mute_model, get_community_invite_notification_model
->>>>>>> e651adec
+    get_post_mute_model, get_community_invite_notification_model, get_post_report_model, get_report_category_model, get_post_report_comment_model
 from openbook_common.validators import name_characters_validator
 from openbook_notifications.push_notifications import senders
 
@@ -1268,19 +1259,14 @@
         timeline_posts_query.add(~Q(reports__reporter=self.pk), Q.AND)
 
         PostReport = get_post_report_model()
-        report_count_query = Count('reports', filter=~Q(reports__status=PostReport.REJECTED))
-        Post = get_post_model()
-<<<<<<< HEAD
-        timeline_posts = Post.objects.annotate(report_count=report_count_query).\
-            filter(timeline_posts_query,
-                   report_count__lte=settings.MAX_REPORTS_ALLOWED_BEFORE_POST_REMOVED).distinct()
-=======
-
+        Post = get_post_model()
         if not timeline_posts_query.children:
             timeline_posts = Post.objects.none()
         else:
-            timeline_posts = Post.objects.filter(timeline_posts_query).distinct()
->>>>>>> e651adec
+            report_count_query = Count('reports', filter=~Q(reports__status=PostReport.REJECTED))
+            timeline_posts = Post.objects.annotate(report_count=report_count_query).\
+            filter(timeline_posts_query,
+                   report_count__lte=settings.MAX_REPORTS_ALLOWED_BEFORE_POST_REMOVED).distinct()
 
         return timeline_posts
 
@@ -1622,7 +1608,7 @@
             Community = get_community_model()
             is_admin_or_moderator_query = Q(post_comment__post__community__memberships__is_moderator=True) | \
                                           Q(post_comment__post__community__memberships__is_administrator=True)
-            
+
             post_comment_report_query.add(is_admin_or_moderator_query, Q.AND)
             reports = PostCommentReport.objects.filter(post_comment_report_query)
             return reports
@@ -1696,7 +1682,7 @@
             Community = get_community_model()
             is_admin_or_moderator_query = Q(post__community__memberships__is_moderator=True) | \
                                           Q(post__community__memberships__is_administrator=True)
-            
+
             post_report_query.add(is_admin_or_moderator_query, Q.AND)
             reports = PostReport.objects.filter(post_report_query)
             return reports
