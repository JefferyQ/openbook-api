--- conflicted
+++ resolved
@@ -8,12 +8,9 @@
 from openbook_categories.models import Category
 from openbook_circles.models import Circle
 from openbook_common.models import Emoji, EmojiGroup, Badge
-<<<<<<< HEAD
-from openbook_reports.models import ReportCategory
-=======
 from openbook_devices.models import Device
 from openbook_notifications.models import Notification
->>>>>>> e651adec
+from openbook_reports.models import ReportCategory
 
 fake = Faker()
 
@@ -188,18 +185,18 @@
     return community
 
 
-<<<<<<< HEAD
 def make_report_category():
     return ReportCategory.objects.get(pk=1)
 
 
 def make_report_comment_text():
     return fake.text(max_nb_chars=settings.REPORT_COMMENT_MAX_LENGTH)
-=======
+
+
+
 def make_notification(owner):
     return mixer.blend(Notification, owner=owner)
 
 
 def make_device(owner):
-    return mixer.blend(Device, owner=owner)
->>>>>>> e651adec
+    return mixer.blend(Device, owner=owner)