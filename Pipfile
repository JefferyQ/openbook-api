[[source]]

url = "https://pypi.python.org/simple"
verify_ssl = true
name = "pypi"


[dev-packages]



[packages]

django = "==2.1.5"
python-dotenv = "*"
djangorestframework = "*"
sentry-sdk = "*"
mysqlclient = "*"
pillow = "*"
django-nose = "*"
nose = "*"
pinocchio = "*"
coverage = "*"
nose-exclude = "*"
mixer = "*"
faker = "*"
"boto3" = "*"
django-storages = "*"
django-amazon-ses = "*"
django-media-fixtures = "==0.0.3"
django-modeltranslation = {editable = true,git = "https://github.com/lifenautjoe/django-modeltranslation.git"}
bandit = "*"
pyyaml = "*"
python-magic = "*"
<<<<<<< HEAD
pyjwt = "*"

=======
safety = "*"
>>>>>>> 6ffd2d23

[pipenv]

allow_prereleases = true<|MERGE_RESOLUTION|>--- conflicted
+++ resolved
@@ -1,13 +1,9 @@
 [[source]]
-
 url = "https://pypi.python.org/simple"
 verify_ssl = true
 name = "pypi"
 
-
 [dev-packages]
-
-
 
 [packages]
 
@@ -32,13 +28,8 @@
 bandit = "*"
 pyyaml = "*"
 python-magic = "*"
-<<<<<<< HEAD
 pyjwt = "*"
-
-=======
 safety = "*"
->>>>>>> 6ffd2d23
 
 [pipenv]
-
 allow_prereleases = true