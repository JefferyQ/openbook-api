--- conflicted
+++ resolved
@@ -54,16 +54,11 @@
           python manage.py test
           # upload test report to Code Climate using `after-build`
                       ./cc-test-reporter after-build --exit-code $?
-<<<<<<< HEAD
-=======
-
->>>>>>> 1412b2a2
     # static code analysis for basic secure coding practices
     - run:
         name: run bandit
         command: |
           . venv/bin/activate
-<<<<<<< HEAD
           bandit -r .
   deploy:
     working_directory: ~/repo
@@ -97,7 +92,6 @@
     - run:
         name: Deploy to EB
         command: eb deploy $CIRCLE_BRANCH-$APPLICATION_NAME
-
 workflows:
   version: 2
   build:
@@ -107,7 +101,4 @@
         filters:
           branches:
             only:
-            - master
-=======
-          bandit -r .
->>>>>>> 1412b2a2
+            - master